<<<<<<< HEAD
# Xigadee library - an introduction
=======
![Work In Progress](../../docs/smallWIP.jpg  "Sorry, I'm still working here")

# Xigadee library
>>>>>>> d18d8be0

Xigadee is a Microservice framework that can be used to build extensible server based systems.

It is made up of a number of key components. In this section, I will outline the basic building blocks of a Xigadee Microservice.

## The pipeline

## The command

### Policy

### Statistics

### The types of command
#### Persistence
#### Master Jobs

## The channels



## Serialization

## Security

## Next: [15 Minute Microservice](fifteenminuteMicroservice.md)

## Nuget
**[The Nuget package can be found here](https://www.nuget.org/packages/Xigadee)**

_@paulstancer_

![Hitachi](../../docs/hitachi.png)<|MERGE_RESOLUTION|>--- conflicted
+++ resolved
@@ -1,10 +1,6 @@
-<<<<<<< HEAD
-# Xigadee library - an introduction
-=======
 ![Work In Progress](../../docs/smallWIP.jpg  "Sorry, I'm still working here")
 
-# Xigadee library
->>>>>>> d18d8be0
+# Xigadee library - an introduction
 
 Xigadee is a Microservice framework that can be used to build extensible server based systems.
 
