--- conflicted
+++ resolved
@@ -124,11 +124,8 @@
     <Compile Include="Exceptions\ChannelTypeNotSupportedException.cs" />
     <Compile Include="Exceptions\TransmitRetryExceededException.cs" />
     <Compile Include="Interfaces\IRequireDataCollector.cs" />
-<<<<<<< HEAD
+    <Compile Include="Interfaces\ISharedService.cs" />
     <Compile Include="Interfaces\ISymmetricEncryption.cs" />
-=======
-    <Compile Include="Interfaces\ISharedService.cs" />
->>>>>>> 81617cac
     <Compile Include="Messaging\ProcessOptions.cs" />
     <Compile Include="Messaging\RateLimitSignal.cs" />
     <Compile Include="Messaging\TransmissionPayloadHelper.cs" />
