--- conflicted
+++ resolved
@@ -918,11 +918,7 @@
 
             //rs.KeyReference = new Tuple<string, string>(rs.Key.ToString(), rs.Settings.VersionId);
 
-<<<<<<< HEAD
-            //holder.Rs.ResponseCode = (int)result.StatusCode
-=======
             holder.Rs.ResponseCode = (int)result.StatusCode;
->>>>>>> 3054495f
             //holder.Rs.ResponseMessage = "Search is not implemented.";
         }
 
