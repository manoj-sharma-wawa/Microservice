--- conflicted
+++ resolved
@@ -42,12 +42,7 @@
             , ISymmetricEncryption encryption = null
             , Action<AzureStorageLogger> onCreate = null)
         {
-<<<<<<< HEAD
             var logger = new AzureStorageLogger(creds, serviceName ?? pipeline.Service?.Name, containerName, resourceProfile, encryption);
-=======
-            var logger = new AzureStorageLogger(creds, serviceName ?? pipeline.Service?.Name, containerName, resourceProfile);
-
->>>>>>> 81617cac
             onCreate?.Invoke(logger);
 
             return pipeline.AddLogger(logger);
